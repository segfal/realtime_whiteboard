import React, { useCallback, useReducer, type ReactNode } from "react";
import { useWASM } from "../hooks/useWasm";
import type { Point, Stroke } from "../interfaces/canvas";
import {
  GoWebSocketService,
  type GoStroke,
  type GoWebSocketMessage,
} from "../services/goWebSocketService";
import { ToolManager } from "../tools/ToolManager";
import type { ChatMessage, WASMStroke, WebSocketMessage } from "../types";
import type { DrawingTool, ToolSettings, ToolType } from "../types/tool";
import { logger, PerformanceTracker, ToolDebugger } from "../utils/debug";
import { WhiteboardContext } from "./ctx";
import type { WhiteboardContextType, WhiteboardState } from "./types";

// Action types for the reducer
type WhiteboardAction =
  | { type: "ADD_CHAT_MESSAGE"; payload: ChatMessage }
  | { type: "SET_CHAT_MESSAGES"; payload: ChatMessage[] }
  | {
      type: "SET_TYPING_STATUS";
      payload: { userId: string; isTyping: boolean };
    }
  | { type: "CLEAR_CHAT" }
  | { type: "SET_UNREAD_COUNT"; payload: number }
  | { type: "SET_ACTIVE_TOOL"; payload: ToolType }
  | { type: "UPDATE_SETTINGS"; payload: Partial<ToolSettings> }
  | { type: "SET_CURRENT_STROKE"; payload: Stroke | null }
  | { type: "SET_STROKES"; payload: Stroke[] }
  | { type: "SET_SELECTED_STROKES"; payload: Set<number> }
  | { type: "SET_PREVIEW_SHAPE"; payload: Stroke | null }
  | {
      type: "SET_SPLINE_PREVIEW";
      payload: {
        controlPoints: Point[];
        splinePoints: Point[];
        color: string;
        thickness: number;
      } | null;
    }
  | {
      type: "SET_DRAGGING";
      payload: { isDragging: boolean; dragStart?: Point | null };
    }
  | { type: "SET_EXPORT_FORMAT"; payload: "png" | "svg" }
  | { type: "SET_WASM_LOADED"; payload: boolean }
  | { type: "SET_WASM_ERROR"; payload: string | null }
  | { type: "TRIGGER_STROKE_UPDATE" }
  | { type: "CLEAR_CANVAS" }
  | { type: "SET_ALL_TOOLS"; payload: DrawingTool[] }
  | {
      type: "SET_WEBSOCKET_CONNECTED";
      payload: { websocket: WebSocket | null; isConnected: boolean };
    }
  | { type: "SET_GO_WEBSOCKET_SERVICE"; payload: GoWebSocketService | null }
  | { type: "SET_CURRENT_STROKE_ID"; payload: string | null }
  | { type: "MARK_CHAT_AS_READ" };

// Initial state
const initialState: WhiteboardState = {
  activeTool: {} as DrawingTool, // Will be set by ToolManager
  settings: {
    color: { r: 0, g: 0, b: 0, a: 1 },
    thickness: 2,
    eraserSize: 10,
  },
  allTools: [],
  currentStroke: null,
  strokes: [],
  selectedStrokes: new Set(),
  previewShape: null,
  splinePreview: null,
  isDragging: false,
  dragStart: null,
  exportFormat: "png",
  isWasmLoaded: false,
  wasmError: null,
  strokeUpdateTrigger: 0,
  websocket: null,
  isConnected: false,
  goWebSocketService: null as GoWebSocketService | null,
  userId: localStorage.getItem("userId") || crypto.randomUUID(), //TODO:
  currentStrokeId: null,
  chat: {
    messages: [],
    isTyping: false,
    typingUsers: new Set(),
    unreadCount: 0,
  },
};

localStorage.setItem("userId", initialState.userId);

// Reducer function for state management
function whiteboardReducer(
  state: WhiteboardState,
  action: WhiteboardAction
): WhiteboardState {
  switch (action.type) {
    case "SET_ACTIVE_TOOL": {
      console.log("SET_ACTIVE_TOOL reducer called with:", action.payload);
      console.log(
        "Current allTools:",
        state.allTools.map((t) => t.id)
      );
      const foundTool = state.allTools.find(
        (tool) => tool.id === action.payload
      );
      console.log("Found tool:", foundTool?.id || "NOT FOUND");

      // If tool not found, use the first available tool as fallback
      const toolToUse =
        foundTool ||
        (state.allTools.length > 0 ? state.allTools[0] : state.activeTool);
      console.log("Using tool:", toolToUse?.id || "NO TOOL AVAILABLE");

      return {
        ...state,
        activeTool: toolToUse,
      };
    }
    case "UPDATE_SETTINGS":
      return {
        ...state,
        settings: { ...state.settings, ...action.payload },
      };

    case "SET_CURRENT_STROKE":
      return {
        ...state,
        currentStroke: action.payload,
      };

    case "SET_STROKES":
      return {
        ...state,
        strokes: action.payload,
      };

    case "SET_SELECTED_STROKES":
      return {
        ...state,
        selectedStrokes: action.payload,
      };

    case "SET_PREVIEW_SHAPE":
      return {
        ...state,
        previewShape: action.payload,
      };

    case "SET_SPLINE_PREVIEW":
      return {
        ...state,
        splinePreview: action.payload,
      };

    case "SET_DRAGGING":
      return {
        ...state,
        isDragging: action.payload.isDragging,
        dragStart:
          action.payload.dragStart !== undefined
            ? action.payload.dragStart
            : state.dragStart,
      };

    case "SET_EXPORT_FORMAT":
      return {
        ...state,
        exportFormat: action.payload,
      };

    case "SET_WASM_LOADED":
      return {
        ...state,
        isWasmLoaded: action.payload,
      };

    case "SET_WASM_ERROR":
      return {
        ...state,
        wasmError: action.payload,
      };

    case "TRIGGER_STROKE_UPDATE":
      return {
        ...state,
        strokeUpdateTrigger: state.strokeUpdateTrigger + 1,
      };

    case "CLEAR_CANVAS":
      return {
        ...state,
        strokes: [],
        selectedStrokes: new Set(),
        currentStroke: null,
        previewShape: null,
      };

    case "SET_ALL_TOOLS":
      return {
        ...state,
        allTools: action.payload,
      };

    case "SET_WEBSOCKET_CONNECTED":
      return {
        ...state,
        websocket: action.payload.websocket,
        isConnected: action.payload.isConnected,
      };

    case "SET_GO_WEBSOCKET_SERVICE":
      return {
        ...state,
        goWebSocketService: action.payload,
      };

    case "SET_CURRENT_STROKE_ID":
      return {
        ...state,
        currentStrokeId: action.payload,
      };

    case "ADD_CHAT_MESSAGE":
      console.log("Adding chat message to state:", action.payload);
      console.log("Current chat messages count:", state.chat.messages.length);
      return {
        ...state,
        chat: {
          ...state.chat,
          messages: [...state.chat.messages, action.payload],
          unreadCount: state.chat.unreadCount + 1,
        },
      };
    case "SET_CHAT_MESSAGES":
      return {
        ...state,
        chat: {
          ...state.chat,
          messages: action.payload,
        },
      };
    case "SET_TYPING_STATUS":
      return {
        ...state,
        chat: {
          ...state.chat,
          typingUsers: action.payload.isTyping
            ? new Set([...state.chat.typingUsers, action.payload.userId])
            : new Set(
                Array.from(state.chat.typingUsers).filter(
                  (userId: string) => userId !== action.payload.userId
                )
              ),
        },
      };
    case "CLEAR_CHAT":
      return {
        ...state,
        chat: {
          ...state.chat,
          messages: [],
          isTyping: false,
          typingUsers: new Set(),
        },
      };
    case "SET_UNREAD_COUNT":
      return {
        ...state,
        chat: {
          ...state.chat,
          unreadCount: action.payload,
        },
      };
    case "MARK_CHAT_AS_READ":
      return {
        ...state,
        chat: {
          ...state.chat,
          unreadCount: 0,
        },
      };

    default:
      return state;
  }
}

// Provider component
interface WhiteboardProviderProps {
  children: ReactNode;
}

export const WhiteboardProvider: React.FC<WhiteboardProviderProps> = ({
  children,
}) => {
  const [state, dispatch] = useReducer(whiteboardReducer, initialState);
  const { drawingEngine: wasmEngine, isLoaded, error } = useWASM();

  // Initialize tool manager
  const [toolManager] = React.useState(() => new ToolManager());

  // Initialize tools on mount
  React.useEffect(() => {
    console.log("Initializing tools...");
    const allTools = toolManager.getAllTools();
    console.log(
      "Available tools:",
      allTools.map((t) => t.id)
    );

    // Set allTools first
    dispatch({ type: "SET_ALL_TOOLS", payload: allTools });

    // Update settings
    dispatch({ type: "UPDATE_SETTINGS", payload: toolManager.getSettings() });
  }, [toolManager]);

  // Set initial active tool after allTools is available
  React.useEffect(() => {
    if (state.allTools.length > 0) {
      const activeTool = toolManager.getActiveTool();
      console.log(
        "Setting initial active tool after allTools loaded:",
        activeTool.id
      );
      dispatch({ type: "SET_ACTIVE_TOOL", payload: activeTool.id as ToolType });
    }
  }, [state.allTools.length, toolManager]);

  // Update WASM state
  React.useEffect(() => {
    dispatch({ type: "SET_WASM_LOADED", payload: isLoaded });
    if (error) {
      dispatch({ type: "SET_WASM_ERROR", payload: error });
    }
  }, [isLoaded, error]);

  // Helper function to convert WASM stroke to React stroke
  const wasmStrokeToReact = useCallback((wasmStroke: WASMStroke): Stroke => {
    if (!wasmStroke) {
      return { points: [], color: "rgb(0, 0, 0)", thickness: 1 };
    }

    if (!wasmStroke.color) {
      return {
        points: wasmStroke.points || [],
        color: "rgb(0, 0, 0)",
        thickness: wasmStroke.thickness || 1,
      };
    }

    return {
      points: wasmStroke.points || [],
      color: `rgb(${Math.round((wasmStroke.color.r || 0) * 255)}, ${Math.round((wasmStroke.color.g || 0) * 255)}, ${Math.round((wasmStroke.color.b || 0) * 255)})`,
      thickness: wasmStroke.thickness || 1,
    };
  }, []);

  // WebSocket connection function
  const connectWebSocket = useCallback(async () => {
    try {
      const goWebSocketService = new GoWebSocketService();

      goWebSocketService.setConnectHandler(() => {
        console.log("Connected to Go WebSocket server");
        dispatch({
          type: "SET_WEBSOCKET_CONNECTED",
          payload: { websocket: null, isConnected: true },
        });
        dispatch({
          type: "SET_GO_WEBSOCKET_SERVICE",
          payload: goWebSocketService,
        });

        // Auto-join the hackathon room
        goWebSocketService.joinRoom("hackathon-room");
      });

      goWebSocketService.setDisconnectHandler(() => {
        console.log("Disconnected from Go WebSocket server");
        dispatch({
          type: "SET_WEBSOCKET_CONNECTED",
          payload: { websocket: null, isConnected: false },
        });
        dispatch({
          type: "SET_GO_WEBSOCKET_SERVICE",
          payload: null,
        });
      });

      goWebSocketService.setMessageHandler((message: GoWebSocketMessage) => {
        handleGoWebSocketMessage(message);
      });

      await goWebSocketService.connect();
    } catch (error) {
      console.error("Failed to connect to Go WebSocket server:", error);
    }
  }, []);

  const handleGoWebSocketMessage = useCallback(
    (message: GoWebSocketMessage) => {
      console.log("Handling Go WebSocket message:", message);

      switch (message.type) {
        case "joined": {
          console.log(`Joined room as ${message.username}`);
          if (message.data && Array.isArray(message.data)) {
            // Load existing strokes from the server
            message.data.forEach((strokeData: GoStroke) => {
              if (isLoaded && wasmEngine) {
                const wasmStroke: WASMStroke = {
                  points: (strokeData.points || []).map(([x, y]) => ({ x, y })),
                  color: { r: 0, g: 0, b: 0, a: 1 },
                  
                  thickness: strokeData.thickness,
                };
                wasmEngine.addStroke(wasmStroke);
              }
            });
            dispatch({ type: "TRIGGER_STROKE_UPDATE" });
          }
          break;
        }

        case "stroke": {
          if (message.data && isLoaded && wasmEngine) {
            const strokeData: GoStroke = message.data;
            const wasmStroke: WASMStroke = {
              points: (strokeData.points || []).map(([x, y]) => ({ x, y })),
              color: { r: 0, g: 0, b: 0, a: 1 },
              thickness: strokeData.thickness,
            };
            wasmEngine.addStroke(wasmStroke);
            dispatch({ type: "TRIGGER_STROKE_UPDATE" });
          }
          break;
        }

        case "clear": {
          if (isLoaded && wasmEngine) {
            wasmEngine.clear();
            dispatch({ type: "TRIGGER_STROKE_UPDATE" });
          }
          break;
        }
      }
    },
    [isLoaded, wasmEngine]
  );

  // Connect WebSocket on mount
  React.useEffect(() => {
    console.log("Connecting to WebSocket...");
    connectWebSocket();
  }, [connectWebSocket]);

  // Sync strokes from WASM to React state
  const syncStrokesFromWasm = useCallback(() => {
    if (!isLoaded) {
      console.log("WASM not loaded, skipping stroke sync");
      return;
    }

    try {
      PerformanceTracker.start("syncStrokes");
      const wasmStrokes = wasmEngine.getStrokes();
      console.log("Syncing strokes from WASM:", wasmStrokes.length, "strokes");
      const reactStrokes = wasmStrokes.map(wasmStrokeToReact);
      logger.debug("Syncing strokes from WASM:", wasmStrokes.length, "strokes");
      dispatch({ type: "SET_STROKES", payload: reactStrokes });
      PerformanceTracker.end("syncStrokes");
    } catch (err) {
      console.error("Failed to get strokes from WASM:", err);
      logger.error("Failed to get strokes from WASM:", err);
    }
  }, [isLoaded, wasmEngine, wasmStrokeToReact]);

  const strokeToJSON = useCallback(
    (wasmStroke: WASMStroke) => {
      const strokeId = crypto.randomUUID();
      const timestamp = Date.now();

      return {
        type: "stroke:add",
        payload: {
          stroke: {
            id: strokeId,
            color: wasmStroke.color,
            thickness: wasmStroke.thickness,
            points: wasmStroke.points,
            timestamp: timestamp,
            userId: state.userId,
          },
        },
      };
    },
    [state.userId]
  );

  const sendStrokeViaWebSocket = useCallback(
    (strokeData: unknown) => {
      if (state.goWebSocketService && state.isConnected) {
        try {
          // Convert stroke data to Go format
          const stroke = strokeData as Stroke;
          const goStroke: GoStroke = {
            points: (stroke.points || []).map((p) => [p.x, p.y]),
            color: `rgb(${Math.round(state.settings.color.r * 255)}, ${Math.round(state.settings.color.g * 255)}, ${Math.round(state.settings.color.b * 255)})`,
            thickness: stroke.thickness,
            isEraser: (stroke as any).isEraser || false,
          };

          state.goWebSocketService.sendStroke(goStroke);
          console.log("Sent stroke via Go WebSocket:", goStroke);
        } catch (error) {
          console.error("Failed to send stroke via Go WebSocket:", error);
        }
      } else {
        console.log("Go WebSocket not connected, cannot send stroke");
      }
    },
    [state.goWebSocketService, state.isConnected]
  );

  // New message types for real-time drawing
  const sendStrokeStart = useCallback(
    (_point: Point) => {
      const message = {
        type: "stroke:start",
        payload: {
          strokeId: crypto.randomUUID(),
          color: state.settings.color,
          thickness: state.settings.thickness,
          userId: state.userId,
          timestamp: Date.now(),
        },
      };

      if (state.websocket && state.isConnected) {
        state.websocket.send(JSON.stringify(message));
        console.log("Sent stroke start:", message);
      }
    },
    [state.websocket, state.isConnected, state.settings, state.userId]
  );

  const sendStrokePoint = useCallback(
    (strokeId: string, point: Point) => {
      const message = {
        type: "stroke:point",
        payload: {
          strokeId: strokeId,
          point: point,
          userId: state.userId,
          timestamp: Date.now(),
        },
      };

      if (state.websocket && state.isConnected) {
        state.websocket.send(JSON.stringify(message));
        console.log("Sent stroke point:", message);
      }
    },
    [state.websocket, state.isConnected, state.userId]
  );

  const sendStrokeFinish = useCallback(
    (strokeId: string) => {
      const message = {
        type: "stroke:finish",
        payload: {
          strokeId: strokeId,
          userId: state.userId,
          timestamp: Date.now(),
        },
      };

      if (state.websocket && state.isConnected) {
        state.websocket.send(JSON.stringify(message));
        console.log("Sent stroke finish:", message);
      }
    },
    [state.websocket, state.isConnected, state.userId]
  );

  const handleWebSocketMessage = useCallback(
    (event: MessageEvent) => {
      try {
        const message: WebSocketMessage = JSON.parse(event.data);
        console.log("Received WebSocket message:", message);

        switch (message.type) {
          case "stroke:start": {
            if (!isLoaded || !wasmEngine) break;
            const strokeData = message.payload;
            console.log("Received stroke start:", strokeData);

            const wasmStroke: WASMStroke = {
              points: [],
              color: strokeData.color,
              thickness: strokeData.thickness,
            };

            wasmEngine.addStroke(wasmStroke);
            dispatch({ type: "TRIGGER_STROKE_UPDATE" });
            break;
          }

          case "stroke:point": {
            if (!isLoaded || !wasmEngine) break;
            const { strokeId, point } = message.payload;
            console.log("Received stroke point:", { strokeId, point });

            const strokeIndex = wasmEngine.getStrokes().length - 1;
            if (strokeIndex >= 0) {
              wasmEngine.addPointToStroke(strokeIndex, point);
              dispatch({ type: "TRIGGER_STROKE_UPDATE" });
            }
            break;
          }

          case "stroke:finish": {
            if (!isLoaded || !wasmEngine) break;
            const { strokeId } = message.payload;
            console.log("Received stroke finish:", strokeId);
            dispatch({ type: "TRIGGER_STROKE_UPDATE" });
            break;
          }

          case "stroke:add": {
            if (!isLoaded || !wasmEngine) break;
            const strokeData = message.payload.stroke;
            const wasmStroke: WASMStroke = {
              points: strokeData.points,
              color: strokeData.color,
              thickness: strokeData.thickness,
            };

            wasmEngine.addStroke(wasmStroke);
            dispatch({ type: "TRIGGER_STROKE_UPDATE" });
            break;
          }

          case "stroke:erase": {
            if (!isLoaded || !wasmEngine) break;
            const { strokeIndex } = message.payload;
            console.log("Received stroke erase:", strokeIndex);
            
            if (strokeIndex >= 0 && strokeIndex < wasmEngine.getStrokes().length) {
              wasmEngine.removeStroke(strokeIndex);
              dispatch({ type: "TRIGGER_STROKE_UPDATE" });
            }
            break;
          }

          case "chat:sync": {
            const { chatHistory } = message.payload;
            console.log("Received chat sync:", chatHistory);
            dispatch({ type: "SET_CHAT_MESSAGES", payload: chatHistory });
            break;
          }

          case "chat:message": {
            console.log("Received chat message:", message.payload);
            const chatMessage: ChatMessage = {
              id: crypto.randomUUID(),
              userId: message.payload.userId,
              username: message.payload.username,
              content: message.payload.content,
              timestamp: message.payload.timestamp,
              type: "text",
            };
            console.log("Dispatching chat message:", chatMessage);
            dispatch({ type: "ADD_CHAT_MESSAGE", payload: chatMessage });
            break;
          }

          case "chat:typing": {
            dispatch({
              type: "SET_TYPING_STATUS",
              payload: {
                userId: message.payload.userId,
                isTyping: message.payload.isTyping,
              },
            });
            break;
          }

          case "user:join": {
            const systemMessage: ChatMessage = {
              id: crypto.randomUUID(),
              userId: "system",
              username: "System",
              content: `${message.payload.username} joined the session`,
              timestamp: message.payload.timestamp,
              type: "system",
            };
            dispatch({ type: "ADD_CHAT_MESSAGE", payload: systemMessage });
            break;
          }

          case "user:leave": {
            const systemMessage: ChatMessage = {
              id: crypto.randomUUID(),
              userId: "system",
              username: "System",
              content: `A user left the session`,
              timestamp: message.payload.timestamp,
              type: "system",
            };
            dispatch({ type: "ADD_CHAT_MESSAGE", payload: systemMessage });
            break;
          }

          case "board:sync": {
            if (!isLoaded || !wasmEngine) break;
            const { strokes } = message.payload;
            console.log("Received board sync:", strokes.length, "strokes");

            // Clear existing strokes and add synced strokes
            wasmEngine.clear();
            strokes.forEach((strokeData) => {
              const wasmStroke: WASMStroke = {
                points: strokeData.points,
                color: strokeData.color,
                thickness: strokeData.thickness,
              };
              wasmEngine.addStroke(wasmStroke);
            });

            dispatch({ type: "TRIGGER_STROKE_UPDATE" });
            break;
          }

          default: {
            // TypeScript will ensure we handle all cases
            const exhaustiveCheck: never = message;
            console.warn("Unhandled message type:", exhaustiveCheck);
          }
        }
      } catch (error) {
        console.error("Failed to handle WebSocket message:", error);
      }
    },
    [isLoaded, wasmEngine]
  );

  // Set WebSocket message handler when WebSocket is connected
  React.useEffect(() => {
    if (state.websocket && state.isConnected) {
      state.websocket.onmessage = handleWebSocketMessage;
      console.log("WebSocket message handler set");
    }
  }, [state.websocket, state.isConnected, handleWebSocketMessage]);

  // Tool management
  const setActiveTool = useCallback(
    (toolType: ToolType) => {
      console.log("setActiveTool called with:", toolType);
      console.log(
        "Current allTools:",
        state.allTools.map((t) => t.id)
      );

      // Safety check: ensure allTools is available
      if (state.allTools.length === 0) {
        console.log("allTools not available yet, skipping tool change");
        return;
      }

      logger.info("Setting active tool to:", toolType);
      toolManager.setActiveTool(toolType);
      const activeTool = toolManager.getActiveTool();
      console.log("ToolManager active tool:", activeTool.id);

      dispatch({ type: "SET_ACTIVE_TOOL", payload: toolType });
      ToolDebugger.logToolChange(state.activeTool.id, toolType);
    },
    [toolManager, state.activeTool.id, state.allTools]
  );

  const updateSettings = useCallback(
    (settings: Partial<ToolSettings>) => {
      toolManager.updateSettings(settings);
      dispatch({ type: "UPDATE_SETTINGS", payload: settings });
    },
    [toolManager]
  );

  // Drawing operations
  const startDrawing = useCallback(
    async (point: Point) => {
      console.log(
        "startDrawing called with point:",
        point,
        "WASM loaded:",
        isLoaded
      );
      if (!isLoaded) {
        console.log("WASM not loaded, cannot start drawing");
        return;
      }

      try {
        PerformanceTracker.start("strokeCreation");
        const wasmStrokes = wasmEngine.getStrokes();
        console.log("Current WASM strokes before adding:", wasmStrokes.length);

        // Start new stroke in WASM
        const wasmStroke: WASMStroke = {
          points: [point],
          color: state.settings.color,
          thickness: state.settings.thickness,
        };

        console.log("Adding stroke to WASM:", wasmStroke);

        // Log drawing operation
        await logger.logDrawing("stroke", {
          mouse: point,
          color: state.settings.color,
          thickness: state.settings.thickness,
          operation: "start",
        });
        wasmEngine.addStroke(wasmStroke);
        console.log("Stroke added to WASM, triggering update");
        dispatch({ type: "TRIGGER_STROKE_UPDATE" });
        PerformanceTracker.end("strokeCreation");
      } catch (err) {
        console.error("WASM stroke error:", err);
        logger.error("WASM stroke error:", err);
        return;
      }

      // Set current stroke in React state for immediate UI feedback
      dispatch({
        type: "SET_CURRENT_STROKE",
        payload: {
          points: [point],
          color: `rgb(${Math.round(state.settings.color.r * 255)}, ${Math.round(state.settings.color.g * 255)}, ${Math.round(state.settings.color.b * 255)})`,
          thickness: state.settings.thickness,
        },
      });

      // Send stroke start via WebSocket
      const strokeId = crypto.randomUUID();
      dispatch({ type: "SET_CURRENT_STROKE_ID", payload: strokeId });
      sendStrokeStart(point);
    },
    [isLoaded, wasmEngine, state.settings, sendStrokeStart]
  );

  const continueDrawing = useCallback(
    async (point: Point) => {
      console.log(
        "continueDrawing called with point:",
        point,
        "current stroke points:",
        state.currentStroke?.points.length || 0
      );
      if (!isLoaded || !state.currentStroke) {
        console.log("Cannot continue drawing:", {
          isLoaded,
          hasCurrentStroke: !!state.currentStroke,
        });
        return;
      }

      try {
        // Add point to current stroke in WASM
        const strokeIndex = wasmEngine.getStrokes().length - 1;
        console.log("Adding point to WASM stroke index:", strokeIndex);
        wasmEngine.addPointToStroke(strokeIndex, point);
        dispatch({ type: "TRIGGER_STROKE_UPDATE" });

        // Only log every 10th point to reduce overhead
        if (state.currentStroke.points.length % 10 === 0) {
          PerformanceTracker.start("strokePointAddition");

          await logger.logDrawing("stroke", {
            mouse: point,
            strokeIndex,
            operation: "addPoint",
            totalPoints: state.currentStroke.points.length + 1,
          });

          PerformanceTracker.end("strokePointAddition");
        }
      } catch (err) {
        console.error("WASM not ready yet:", err);
        logger.error("WASM not ready yet:", err);
        return;
      }

      // Update React state for immediate feedback
      dispatch({
        type: "SET_CURRENT_STROKE",
        payload: {
          points: [...state.currentStroke.points, point],
          color: state.currentStroke.color,
          thickness: state.currentStroke.thickness,
        },
      });

      // Send point update via WebSocket
      if (state.currentStrokeId) {
        sendStrokePoint(state.currentStrokeId, point);
      }
    },
    [
      isLoaded,
      wasmEngine,
      state.currentStroke,
      state.currentStrokeId,
      sendStrokePoint,
    ]
  );

  const finishDrawing = useCallback(() => {
    console.log(
      "finishDrawing called, current stroke points:",
      state.currentStroke?.points.length || 0
    );
    if (state.currentStroke && state.currentStroke.points.length > 0) {
      try {
        // Ensure the last point is added to the WASM stroke
        const wasmStrokes = wasmEngine.getStrokes();
        const strokeIndex = wasmStrokes.length - 1;
        const lastPoint =
          state.currentStroke.points[state.currentStroke.points.length - 1];
        console.log(
          "Finishing stroke, adding last point to WASM stroke index:",
          strokeIndex,
          "point:",
          lastPoint
        );
        wasmEngine.addPointToStroke(strokeIndex, lastPoint);

        // Optional: enable simplification if supported by engine in future

        dispatch({ type: "TRIGGER_STROKE_UPDATE" });
      } catch (err) {
        console.error("WASM not ready yet:", err);
        logger.error("WASM not ready yet:", err);
      }
    }

    // Send stroke finish via WebSocket
    if (state.currentStrokeId) {
      sendStrokeFinish(state.currentStrokeId);
      dispatch({ type: "SET_CURRENT_STROKE_ID", payload: null });
    }

    // Clear current stroke
    console.log("Clearing current stroke");
    dispatch({ type: "SET_CURRENT_STROKE", payload: null });
  }, [
    state.currentStroke,
    wasmEngine,
    state.currentStrokeId,
    sendStrokeFinish,
  ]);

  // Chat operations
  const sendWebSocketMessage = useCallback(
    (message: WebSocketMessage) => {
      if (!state.websocket || !state.isConnected) {
        console.warn("WebSocket not connected, cannot send message");
        return;
      }

      try {
        const messageString = JSON.stringify(message);
        console.log("Sending WebSocket message:", messageString);
        state.websocket.send(messageString);
        console.log("WebSocket message sent successfully");
      } catch (error) {
        console.error("Failed to send WebSocket message:", error);
      }
    },
    [state.websocket, state.isConnected]
  );

  // Eraser operations
  const eraseAtPoint = useCallback(
    async (point: Point) => {
      if (!isLoaded) return;

      try {
        PerformanceTracker.start("eraserOperation");
        const wasmStrokes = wasmEngine.getStrokes();
        const eraserSize = state.settings.eraserSize || 10;

        for (let i = wasmStrokes.length - 1; i >= 0; i--) {
          const stroke = wasmStrokes[i];
          const reactStroke = wasmStrokeToReact(stroke);

          // Check if point is near stroke (simplified collision detection)
          const isNear = reactStroke.points.some((strokePoint) => {
            const distance = Math.hypot(
              point.x - strokePoint.x,
              point.y - strokePoint.y
            );
            return distance <= eraserSize;
          });

          if (isNear) {
            // Log erasing operation
            await logger.logErasing("eraser", {
              mouse: point,
              eraserSize,
              strokeIndex: i,
              strokeData: reactStroke,
            });
            console.log("Removing stroke:", i);
            wasmEngine.removeStroke(i);
            dispatch({ type: "TRIGGER_STROKE_UPDATE" });
            
            // Send erase message via WebSocket
            const eraseMessage: WebSocketMessage = {
              type: "stroke:erase",
              userId: state.userId,
              timestamp: Date.now(),
              payload: {
                userId: state.userId,
                strokeIndex: i,
                point: point,
              },
            };
            console.log("Sending erase message:", eraseMessage);
            sendWebSocketMessage(eraseMessage);
            break;
          }
        }

        PerformanceTracker.end("eraserOperation");
      } catch (err) {
        logger.error("WASM not ready yet:", err);
      }
    },
    [isLoaded, wasmEngine, state.settings.eraserSize, wasmStrokeToReact, state.userId, sendWebSocketMessage]
  );

  // Selection operations
  const selectStrokes = useCallback((indices: Set<number>) => {
    dispatch({ type: "SET_SELECTED_STROKES", payload: indices });
  }, []);

  const moveSelectedStrokes = useCallback(
    (dx: number, dy: number) => {
      if (!isLoaded) return;

      try {
        state.selectedStrokes.forEach((index) => {
          wasmEngine.moveStroke(index, dx, dy);
        });
        dispatch({ type: "TRIGGER_STROKE_UPDATE" });
      } catch (err) {
        logger.error("WASM not ready yet:", err);
      }
    },
    [isLoaded, wasmEngine, state.selectedStrokes]
  );

  const deleteSelectedStrokes = useCallback(() => {
    if (!isLoaded) return;

    const indicesToRemove = Array.from(state.selectedStrokes).sort(
      (a, b) => b - a
    );
    indicesToRemove.forEach((index) => {
      wasmEngine.removeStroke(index);
    });
    dispatch({ type: "SET_SELECTED_STROKES", payload: new Set() });
    dispatch({ type: "TRIGGER_STROKE_UPDATE" });
  }, [isLoaded, wasmEngine, state.selectedStrokes]);

  // Canvas operations
  const clearCanvas = useCallback(() => {
    if (wasmEngine) {
      wasmEngine.clear();
      dispatch({ type: "CLEAR_CANVAS" });

      // Send clear message via Go WebSocket
      if (state.goWebSocketService && state.isConnected) {
        state.goWebSocketService.clearCanvas();
      }
    }
  }, [wasmEngine, state.goWebSocketService, state.isConnected]);

  const exportCanvas = useCallback((format: "png" | "svg") => {
    dispatch({ type: "SET_EXPORT_FORMAT", payload: format });
    // Export logic would be implemented in the Canvas component
  }, []);

  const triggerStrokeUpdate = useCallback(() => {
    dispatch({ type: "TRIGGER_STROKE_UPDATE" });
  }, []);

<<<<<<< HEAD
  const setSplinePreview = useCallback(
    (
      preview: {
        controlPoints: Point[];
        splinePoints: Point[];
        color: string;
        thickness: number;
      } | null
    ) => {
      dispatch({ type: "SET_SPLINE_PREVIEW", payload: preview });
    },
    []
  );

  // RDP Stroke Simplification
  const simplifyStroke = useCallback(
    (strokeIndex: number, epsilon: number = 1.0) => {
      if (!isLoaded || !wasmEngine) {
        console.log("WASM not loaded, cannot simplify stroke");
        return;
      }

      try {
        console.log(
          `Simplify requested for stroke ${strokeIndex} with epsilon ${epsilon} (not supported)`
        );
        dispatch({ type: "TRIGGER_STROKE_UPDATE" });
        console.log(`Simplify fallback completed`);
      } catch (err) {
        console.error("Failed to simplify stroke:", err);
        logger.error("Failed to simplify stroke:", err);
      }
    },
    [isLoaded, wasmEngine]
  );

  // Simplify all strokes
  const simplifyAllStrokes = useCallback(
    (epsilon: number = 1.0) => {
      if (!isLoaded || !wasmEngine) {
        console.log("WASM not loaded, cannot simplify strokes");
        return;
      }

      try {
        const strokeCount = wasmEngine.getStrokes().length;
        console.log(
          `Simplify all requested for ${strokeCount} strokes with epsilon ${epsilon} (not supported)`
        );
        dispatch({ type: "TRIGGER_STROKE_UPDATE" });
        console.log(`Simplify all fallback completed`);
      } catch (err) {
        console.error("Failed to simplify strokes:", err);
        logger.error("Failed to simplify strokes:", err);
      }
    },
    [isLoaded, wasmEngine]
  );

  // Chat operations
  const sendWebSocketMessage = useCallback(
    (message: WebSocketMessage) => {
      if (!state.websocket || !state.isConnected) {
        console.warn("WebSocket not connected, cannot send message");
        return;
      }

      try {
        const messageString = JSON.stringify(message);
        console.log("Sending WebSocket message:", messageString);
        state.websocket.send(messageString);
        console.log("WebSocket message sent successfully");
      } catch (error) {
        console.error("Failed to send WebSocket message:", error);
      }
    },
    [state.websocket, state.isConnected]
  );

=======
>>>>>>> 0271e1cc
  const sendChatMessage = useCallback(
    (content: string) => {
      if (!content.trim()) return;

      const message: WebSocketMessage = {
        type: "chat:message",
        userId: state.userId,
        timestamp: Date.now(),
        payload: {
          userId: state.userId,
          username: `User ${state.userId.slice(0, 8)}`,
          content: content.trim(),
          timestamp: Date.now(),
        },
      };

      console.log("Sending chat message:", JSON.stringify(message, null, 2));
      sendWebSocketMessage(message);
    },
    [state.userId, sendWebSocketMessage]
  );

  const sendTypingStatus = useCallback(
    (isTyping: boolean) => {
      const message: WebSocketMessage = {
        type: "chat:typing",
        userId: state.userId,
        timestamp: Date.now(),
        payload: {
          userId: state.userId,
          isTyping,
        },
      };

      sendWebSocketMessage(message);
    },
    [state.userId, sendWebSocketMessage]
  );

  const clearChat = useCallback(() => {
    dispatch({ type: "CLEAR_CHAT" });
  }, []);

  const markChatAsRead = useCallback(() => {
    dispatch({ type: "MARK_CHAT_AS_READ" });
  }, []);

  // Sync strokes when WASM updates
  React.useEffect(() => {
    console.log("Stroke update trigger changed:", state.strokeUpdateTrigger);
    if (state.strokeUpdateTrigger > 0) {
      console.log("Triggering stroke sync from WASM");
      syncStrokesFromWasm();
    }
  }, [state.strokeUpdateTrigger, syncStrokesFromWasm]);

  const contextValue: WhiteboardContextType = {
    state,
    setActiveTool,
    updateSettings,
    startDrawing,
    continueDrawing,
    finishDrawing,
    eraseAtPoint,
    selectStrokes,
    moveSelectedStrokes,
    deleteSelectedStrokes,
    clearCanvas,
    exportCanvas,
    simplifyStroke,
    simplifyAllStrokes,
    triggerStrokeUpdate,
    syncStrokesFromWasm,
    connectWebSocket,
    strokeToJSON,
    sendStrokeViaWebSocket,
    handleWebSocketMessage,
    sendStrokeStart,
    sendStrokePoint,
    sendStrokeFinish,
    sendChatMessage,
    sendTypingStatus,
    clearChat,
    markChatAsRead,
    sendWebSocketMessage,
    setSplinePreview,
  };

  return (
    <WhiteboardContext.Provider value={contextValue}>
      {children}
    </WhiteboardContext.Provider>
  );
};<|MERGE_RESOLUTION|>--- conflicted
+++ resolved
@@ -1101,7 +1101,6 @@
     dispatch({ type: "TRIGGER_STROKE_UPDATE" });
   }, []);
 
-<<<<<<< HEAD
   const setSplinePreview = useCallback(
     (
       preview: {
@@ -1181,8 +1180,7 @@
     [state.websocket, state.isConnected]
   );
 
-=======
->>>>>>> 0271e1cc
+
   const sendChatMessage = useCallback(
     (content: string) => {
       if (!content.trim()) return;
