#!/bin/bash

# WebAssembly build script using Emscripten
<<<<<<< HEAD
# Make sure to source emsdk environment first:
# source emsdk/emsdk_env.sh

=======
set -x
>>>>>>> 33cd2dd1
emcc -std=c++17 \
     -Iglm \
     -Isrc \
     -Isrc/implement \
     -s USE_WEBGPU=1 \
     -s ALLOW_MEMORY_GROWTH=1 \
     -s EXPORTED_RUNTIME_METHODS='["ccall","cwrap"]' \
     -s MODULARIZE=1 \
     -s EXPORT_NAME="DrawingEngineModule" \
     -g \
     --bind \
     src/bindings.cpp \
     src/implement/DrawingEngine/DrawingEngine.cpp \
     -o build/drawing_engine.js

# Copy to frontend/public if build succeeded
if [ $? -eq 0 ]; then
  mkdir -p ../frontend/public/
  cp build/drawing_engine.* ../frontend/public/
  echo "Copied build/drawing_engine.* to ../frontend/public/"
else
  echo "Build failed, not copying files."
fi<|MERGE_RESOLUTION|>--- conflicted
+++ resolved
@@ -1,13 +1,6 @@
 #!/bin/bash
 
-# WebAssembly build script using Emscripten
-<<<<<<< HEAD
-# Make sure to source emsdk environment first:
-# source emsdk/emsdk_env.sh
 
-=======
-set -x
->>>>>>> 33cd2dd1
 emcc -std=c++17 \
      -Iglm \
      -Isrc \
